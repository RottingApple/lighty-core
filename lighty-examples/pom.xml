<?xml version="1.0" encoding="UTF-8"?>
<!--
  Copyright (c) 2018 Pantheon Technologies s.r.o. All Rights Reserved.

  This program and the accompanying materials are made available under the
  terms of the Eclipse Public License v1.0 which accompanies this distribution,
  and is available at https://www.eclipse.org/legal/epl-v10.html
-->
<project xmlns="http://maven.apache.org/POM/4.0.0" xmlns:xsi="http://www.w3.org/2001/XMLSchema-instance" xsi:schemaLocation="http://maven.apache.org/POM/4.0.0 http://maven.apache.org/xsd/maven-4.0.0.xsd">
    <modelVersion>4.0.0</modelVersion>

    <groupId>io.lighty.kit.examples</groupId>
    <artifactId>example-applications-aggregator</artifactId>
    <version>9.2.1-SNAPSHOT</version>
    <packaging>pom</packaging>

    <properties>
        <maven.deploy.skip>true</maven.deploy.skip>
        <maven.install.skip>true</maven.install.skip>
    </properties>

    <modules>
        <module>lighty-community-aaa-restconf-app</module>
        <module>lighty-community-restconf-netconf-app</module>
        <module>lighty-controller-springboot-netconf</module>
<<<<<<< HEAD
        <module>lighty-community-restconf-ovsdb-app</module>
=======
        <module>lighty-community-restconf-ofp-app</module>
>>>>>>> 7ffba78a
    </modules>
</project><|MERGE_RESOLUTION|>--- conflicted
+++ resolved
@@ -23,10 +23,7 @@
         <module>lighty-community-aaa-restconf-app</module>
         <module>lighty-community-restconf-netconf-app</module>
         <module>lighty-controller-springboot-netconf</module>
-<<<<<<< HEAD
         <module>lighty-community-restconf-ovsdb-app</module>
-=======
         <module>lighty-community-restconf-ofp-app</module>
->>>>>>> 7ffba78a
     </modules>
 </project>