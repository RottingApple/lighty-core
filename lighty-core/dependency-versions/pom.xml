--- conflicted
+++ resolved
@@ -103,14 +103,12 @@
                 <scope>import</scope>
             </dependency>
             <dependency>
-<<<<<<< HEAD
                 <groupId>org.opendaylight.ovsdb</groupId>
                 <artifactId>southbound-artifacts</artifactId>
                 <version>1.7.1</version>
                 <type>pom</type>
                 <scope>import</scope>
             </dependency>
-=======
                 <groupId>org.opendaylight.openflowplugin</groupId>
                 <artifactId>openflowplugin-artifacts</artifactId>
                 <version>0.7.1</version>
@@ -127,7 +125,6 @@
                 <artifactId>srm-impl</artifactId>
                 <version>0.2.1</version>
             </dependency>
->>>>>>> 7ffba78a
 
             <!-- Other third-party stuff -->
             <dependency>
