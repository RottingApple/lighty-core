<?xml version="1.0" encoding="UTF-8"?>
<!--
  Copyright (c) 2019 Pantheon Technologies s.r.o. All Rights Reserved.

  This program and the accompanying materials are made available under the
  terms of the Eclipse Public License v1.0 which accompanies this distribution,
  and is available at https://www.eclipse.org/legal/epl-v10.html
-->
<project xmlns="http://maven.apache.org/POM/4.0.0" xmlns:xsi="http://www.w3.org/2001/XMLSchema-instance" xsi:schemaLocation="http://maven.apache.org/POM/4.0.0 http://maven.apache.org/xsd/maven-4.0.0.xsd">
    <modelVersion>4.0.0</modelVersion>
    <groupId>io.lighty.core</groupId>
    <artifactId>lighty-bom</artifactId>
    <version>9.2.1-SNAPSHOT</version>
    <packaging>pom</packaging>

    <name>${project.groupId}:${project.artifactId}</name>
    <url>https://github.com/PantheonTechnologies/lighty-core</url>
    <description>
        This artifact contains dependencyManagement declarations of all published
        Lighty components.
    </description>

    <dependencyManagement>
        <dependencies>
            <!-- Core components -->
            <dependency>
                <groupId>io.lighty.core</groupId>
                <artifactId>lighty-codecs</artifactId>
                <version>9.2.1-SNAPSHOT</version>
            </dependency>
            <dependency>
                <groupId>io.lighty.core</groupId>
                <artifactId>lighty-common</artifactId>
                <version>9.2.1-SNAPSHOT</version>
            </dependency>
            <dependency>
                <groupId>io.lighty.core</groupId>
                <artifactId>lighty-controller</artifactId>
                <version>9.2.1-SNAPSHOT</version>
            </dependency>

            <!-- DI framework integrations -->
            <dependency>
                <groupId>io.lighty.core</groupId>
                <artifactId>lighty-controller-guice-di</artifactId>
                <version>9.2.1-SNAPSHOT</version>
            </dependency>
            <dependency>
                <groupId>io.lighty.core</groupId>
                <artifactId>lighty-controller-spring-di</artifactId>
                <version>9.2.1-SNAPSHOT</version>
            </dependency>

            <!-- Modules -->
            <dependency>
                <groupId>io.lighty.modules</groupId>
                <artifactId>lighty-aaa</artifactId>
                <version>9.2.1-SNAPSHOT</version>
            </dependency>
            <dependency>
                <groupId>io.lighty.modules</groupId>
                <artifactId>lighty-jetty-server</artifactId>
                <version>9.2.1-SNAPSHOT</version>
            </dependency>
            <dependency>
                <groupId>io.lighty.modules</groupId>
                <artifactId>lighty-netconf-sb</artifactId>
                <version>9.2.1-SNAPSHOT</version>
            </dependency>
            <dependency>
                <groupId>io.lighty.modules</groupId>
                <artifactId>lighty-restconf-nb-community</artifactId>
                <version>9.2.1-SNAPSHOT</version>
            </dependency>
            <dependency>
                <groupId>io.lighty.modules</groupId>
                <artifactId>lighty-swagger</artifactId>
                <version>9.2.1-SNAPSHOT</version>
            </dependency>
            <dependency>
                <groupId>io.lighty.modules</groupId>
<<<<<<< HEAD
                <artifactId>lighty-ovsdb-sb</artifactId>
=======
                <artifactId>lighty-openflow-sb</artifactId>
>>>>>>> 7ffba78a
                <version>9.2.1-SNAPSHOT</version>
            </dependency>

            <!-- Utility resources -->
            <dependency>
                <groupId>io.lighty.resources</groupId>
                <artifactId>controller-application-assembly</artifactId>
                <version>9.2.1-SNAPSHOT</version>
                <scope>provided</scope>
            </dependency>
            <dependency>
                <groupId>io.lighty.resources</groupId>
                <artifactId>singlenode-configuration</artifactId>
                <version>9.2.1-SNAPSHOT</version>
            </dependency>

            <!-- Dependencies and resources which should not normally leak into production -->
            <dependency>
                <groupId>io.lighty.models.test</groupId>
                <artifactId>lighty-test-models</artifactId>
                <version>9.2.1-SNAPSHOT</version>
                <scope>test</scope>
            </dependency>
            <dependency>
                <groupId>io.lighty.models.test</groupId>
                <artifactId>lighty-toaster</artifactId>
                <version>9.2.1-SNAPSHOT</version>
                <scope>test</scope>
            </dependency>
            <dependency>
                <groupId>io.lighty.resources</groupId>
                <artifactId>log4j-properties</artifactId>
                <version>9.2.1-SNAPSHOT</version>
                <scope>test</scope>
            </dependency>
        </dependencies>
    </dependencyManagement>

    <profiles>
        <profile>
            <id>release</id>
            <build>
                  <plugins>
                      <plugin>
                          <groupId>org.apache.maven.plugins</groupId>
                          <artifactId>maven-gpg-plugin</artifactId>
                          <version>1.6</version>
                          <executions>
                              <execution>
                                  <id>sign-artifacts</id>
                                  <phase>verify</phase>
                                  <goals>
                                      <goal>sign</goal>
                                  </goals>
                              </execution>
                          </executions>
                      </plugin>
                  </plugins>
            </build>
        </profile>
    </profiles>

    <licenses>
        <license>
            <name>Eclipse Public License 1.0</name>
            <url>https://www.eclipse.org/legal/epl-v10.html</url>
            <distribution>repo</distribution>
        </license>
    </licenses>
    <scm>
        <connection>scm:git:https://github.com/PantheonTechnologies/lighty-core.git</connection>
        <developerConnection>scm:git:https://github.com/PantheonTechnologies/lighty-core.git</developerConnection>
        <url>https://github.com/PantheonTechnologies/lighty-core</url>
      <tag>HEAD</tag>
  </scm>
    <developers>
        <developer>
            <id>rovarga</id>
            <name>Robert Varga</name>
            <email>robert.varga@pantheon.tech</email>
            <organization>Pantheon Technologies, s.r.o.</organization>
            <organizationUrl>https://www.pantheon.tech</organizationUrl>
        </developer>
    </developers>
    <distributionManagement>
        <snapshotRepository>
            <id>ossrh</id>
            <url>https://oss.sonatype.org/content/repositories/snapshots</url>
        </snapshotRepository>
        <repository>
            <id>ossrh</id>
            <url>https://oss.sonatype.org/service/local/staging/deploy/maven2/</url>
        </repository>
    </distributionManagement>
</project><|MERGE_RESOLUTION|>--- conflicted
+++ resolved
@@ -79,11 +79,12 @@
             </dependency>
             <dependency>
                 <groupId>io.lighty.modules</groupId>
-<<<<<<< HEAD
+                <artifactId>lighty-openflow-sb</artifactId>
+                <version>9.2.1-SNAPSHOT</version>
+            </dependency>
+            <dependency>
+                <groupId>io.lighty.modules</groupId>
                 <artifactId>lighty-ovsdb-sb</artifactId>
-=======
-                <artifactId>lighty-openflow-sb</artifactId>
->>>>>>> 7ffba78a
                 <version>9.2.1-SNAPSHOT</version>
             </dependency>
 
